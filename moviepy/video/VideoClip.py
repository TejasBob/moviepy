--- conflicted
+++ resolved
@@ -21,32 +21,19 @@
 from .io.gif_writers import write_gif, write_gif_with_tempfiles
 from .tools.drawing import blit
 from ..Clip import Clip
-<<<<<<< HEAD
 from ..config import get_setting
 
-=======
-from ..conf import FFMPEG_BINARY, IMAGEMAGICK_BINARY
->>>>>>> 70892d95
 from ..tools import (subprocess_call,
                      verbose_print,
                      is_string,
                      deprecated_version_of,
                      extensions_dict, find_extension)
-<<<<<<< HEAD
-
-from ..decorators import  (apply_to_mask,
-                           requires_duration,
-                           outplace,
-                           add_mask_if_none,
-                           convert_to_seconds)
-
-=======
+
 from ..decorators import (apply_to_mask,
                           requires_duration,
                           outplace,
                           add_mask_if_none,
                           convert_to_seconds)
->>>>>>> 70892d95
 
 import os
 try:
@@ -151,15 +138,6 @@
 
     @requires_duration
     def write_videofile(self, filename, fps=24, codec=None,
-<<<<<<< HEAD
-                 bitrate=None, audio=True, audio_fps=44100,
-                 preset="medium",
-                 audio_nbytes = 4, audio_codec= None,
-                 audio_bitrate = None, audio_bufsize = 2000,
-                 temp_audiofile=None,
-                 rewrite_audio = True, remove_temp = True,
-                 write_logfile=False, verbose = True, threads=None):
-=======
                         bitrate=None, audio=True, audio_fps=44100,
                         preset="medium",
                         audio_nbytes=4, audio_codec=None,
@@ -167,8 +145,8 @@
                         temp_audiofile=None,
                         rewrite_audio=True, remove_temp=True,
                         write_logfile=False, verbose=True,
-                        ffmpeg_params=None):
->>>>>>> 70892d95
+                        threads=None, ffmpeg_params=None):
+
         """Write the clip to a videofile.
 
         Parameters
@@ -250,6 +228,14 @@
           size of the video file. So choose ultrafast when you are in a
           hurry and file size does not matter.
 
+        threads
+          Number of threads to use for ffmpeg. Can speed up the writing of
+          the video on multicore computers
+
+        ffmpeg_params
+          Any additional ffmpeg parameters you would like to pass, as a list
+          of terms, like ['-option1', 'value1', '-option2', 'value2']
+
         write_logfile
           If true, will write log files for the audio and the video.
           These will be files ending with '.log' with the name of the
@@ -270,29 +256,20 @@
         ext = ext[1:].lower()
 
         if codec is None:
-<<<<<<< HEAD
-          try:
-              codec = extensions_dict[ext]['codec'][0]
-          except KeyError:
-            raise ValueError("MoviePy couldn't find the codec associated "
-                   "with the filename. Provide the 'codec' parameter in "
-                   "write_fideofile.")
-=======
+
             try:
                 codec = extensions_dict[ext]['codec'][0]
             except KeyError:
                 raise ValueError("MoviePy couldn't find the codec associated "
                                  "with the filename. Provide the 'codec' parameter in "
                                  "write_fideofile.")
->>>>>>> 70892d95
 
         if audio_codec is None:
             if (ext in ['ogv', 'webm']):
                 audio_codec = 'libvorbis'
             else:
                 audio_codec = 'libmp3lame'
-
-        if audio_codec == 'raw16':
+        elif audio_codec == 'raw16':
             audio_codec = 'pcm_s16le'
         elif audio_codec == 'raw32':
             audio_codec = 'pcm_s32le'
@@ -331,35 +308,20 @@
         verbose_print(verbose, "\nMoviePy: building video file %s\n" % filename
                       + 40 * "-" + "\n")
 
-<<<<<<< HEAD
-
-        if make_audio:
-            self.audio.write_audiofile(audiofile,audio_fps,
-                                    audio_nbytes, audio_bufsize,
-                                    audio_codec, bitrate=audio_bitrate,
-                                    write_logfile=write_logfile,
-                                    verbose=verbose)
-=======
         if make_audio:
             self.audio.write_audiofile(audiofile, audio_fps,
                                        audio_nbytes, audio_bufsize,
                                        audio_codec, bitrate=audio_bitrate,
                                        write_logfile=write_logfile,
                                        verbose=verbose)
->>>>>>> 70892d95
 
         ffmpeg_write_video(self, filename, fps, codec,
                            bitrate=bitrate,
                            preset=preset,
                            write_logfile=write_logfile,
-<<<<<<< HEAD
                            audiofile = audiofile,
-                           verbose=verbose, threads=threads)
-=======
-                           audiofile=audiofile,
-                           verbose=verbose,
+                           verbose=verbose, threads=threads,
                            ffmpeg_params=ffmpeg_params)
->>>>>>> 70892d95
 
         if remove_temp and make_audio:
             os.remove(audiofile)
@@ -422,10 +384,7 @@
                       "MoviePy: Done writing frames %s." % (nameformat))
 
         return filenames
-<<<<<<< HEAD
-
-=======
->>>>>>> 70892d95
+
 
 
     @requires_duration
@@ -941,16 +900,8 @@
 VideoClip.to_videofile = deprecated_version_of(VideoClip.write_videofile,
                                                'to_videofile')
 VideoClip.to_gif = deprecated_version_of(VideoClip.write_gif, 'to_gif')
-<<<<<<< HEAD
 VideoClip.to_images_sequence = deprecated_version_of(VideoClip.write_images_sequence,
                                                'to_images_sequence')
-=======
-VideoClip.to_images_sequence = deprecated_version_of(
-    VideoClip.write_images_sequence,
-    'to_images_sequence')
->>>>>>> 70892d95
-
-###
 
 
 class ColorClip(ImageClip):
@@ -1045,21 +996,12 @@
 
 
     def __init__(self, txt=None, filename=None, size=None, color='black',
-<<<<<<< HEAD
-             bg_color='transparent', fontsize=None, font='Courier',
-             stroke_color=None, stroke_width=1, method='label',
-             kerning=None, align='center', interline=None,
-             tempfilename=None, temptxt=None,
-             transparent=True, remove_temp=True,
-             print_cmd=False):
-=======
                  bg_color='transparent', fontsize=None, font='Courier',
                  stroke_color=None, stroke_width=1, method='label',
                  kerning=None, align='center', interline=None,
                  tempfilename=None, temptxt=None,
                  transparent=True, remove_temp=True,
                  print_cmd=False):
->>>>>>> 70892d95
 
 
         if txt is not None:
@@ -1079,17 +1021,10 @@
             size = ('' if size[0] is None else str(size[0]),
                     '' if size[1] is None else str(size[1]))
 
-<<<<<<< HEAD
         cmd = ( [get_setting("IMAGEMAGICK_BINARY"),
                "-background", bg_color,
                "-fill", color,
                "-font", font])
-=======
-        cmd = ( [IMAGEMAGICK_BINARY,
-                 "-background", bg_color,
-                 "-fill", color,
-                 "-font", font])
->>>>>>> 70892d95
 
         if fontsize != None:
             cmd += ["-pointsize", "%d" % fontsize]
@@ -1114,7 +1049,6 @@
 
         if print_cmd:
             print( " ".join(cmd) )
-<<<<<<< HEAD
         
         try:
             subprocess_call(cmd, verbose=False )
@@ -1127,10 +1061,6 @@
                     "path to the ImageMagick binary in file conf.py, or."
                     "that the path you specified is incorrect" ))
             raise IOError(error)
-=======
-
-        subprocess_call(cmd, verbose=False)
->>>>>>> 70892d95
 
         ImageClip.__init__(self, tempfilename, transparent=transparent)
         self.txt = txt
@@ -1149,7 +1079,6 @@
         """ Returns the list of all valid entries for the argument of
         ``TextClip`` given (can be ``font``, ``color``, etc...) """
 
-<<<<<<< HEAD
         popen_params = {"stdout": sp.PIPE,
                         "stderr": DEVNULL,
                         "stdin": DEVNULL}
@@ -1159,10 +1088,6 @@
 
         process = sp.Popen([get_setting("IMAGEMAGICK_BINARY"),
                             '-list', arg], **popen_params)
-=======
-        process = sp.Popen([IMAGEMAGICK_BINARY, '-list', arg],
-                           stdout=sp.PIPE)
->>>>>>> 70892d95
         result = process.communicate()[0]
         lines = result.splitlines()
 
